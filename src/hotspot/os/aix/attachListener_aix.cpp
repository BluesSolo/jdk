--- conflicted
+++ resolved
@@ -1,10 +1,6 @@
 /*
  * Copyright (c) 2005, 2018, Oracle and/or its affiliates. All rights reserved.
-<<<<<<< HEAD
- * Copyright (c) 2012, 2016 SAP SE. All rights reserved.
-=======
  * Copyright (c) 2012, 2018 SAP SE. All rights reserved.
->>>>>>> d006828c
  * DO NOT ALTER OR REMOVE COPYRIGHT NOTICES OR THIS FILE HEADER.
  *
  * This code is free software; you can redistribute it and/or modify it
